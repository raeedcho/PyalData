import numpy as np
import pandas as pd
<<<<<<< HEAD
=======
from scipy.stats import norm
>>>>>>> 60d09b2b

from . import utils
import warnings
warnings.simplefilter("always", UserWarning)


@utils.copy_td
def add_gradient(trial_data, signal, outfield=None, normalize=False):
    """
    Compute the gradient of signal in time

    Parameters
    ----------
    trial_data : pd.DataFrame
        data in trial_data format
    signal : str
        name of the field whose gradient we want to compute
    outfield : str (optional)
        if given, the name of the field in which to store the gradient
        if not given, 'd' is prepended to the signal
    normalize : bool, default False
        normalize gradient by bin size
        for example put the dt in v = ds/dt :)

    Returns
    -------
    trial_data : pd.DataFrame
        copy of trial_data with the gradient field added
    """
    if outfield is None:
        outfield = 'd' + signal

    trial_data[outfield] = [np.gradient(s, axis=0) for s in trial_data[signal]]

    if normalize:
        bin_size = trial_data.bin_size.values[0]
        assert all(trial_data.bin_size.values == bin_size)

        trial_data[outfield] = trial_data[outfield] / bin_size

    return trial_data


@utils.copy_td
def combine_time_bins(trial_data, n_bins, extra_time_fields=None, ref_field=None):
    """
    Re-bin data by combining n_bins timesteps

    Fields that are adjusted by default are:
        - bin_size
        - spikes
        - rates
        - idx
        - fields found by utils.get_time_varying_fields
    If you want to include others, specify extra_time_fields
    
    Parameters
    ----------
    trial_data : pd.DataFrame
        data in trial_data format
    n_bins : int
        number of bins to combine into one
    extra_time_fields : list of str (optional)
        extra time-varying signals to adjust
    ref_field : str (optional)
        time-varying field to use for identifying the rest
        if not given, the first field that ends with "spikes" or "rates" is used

    Returns
    -------
    adjusted trial_data copy
    """
    spike_fields = [col for col in trial_data.columns if col.endswith("spikes")]
    rate_fields = [col for col in trial_data.columns if col.endswith("rates")]
    idx_fields = [col for col in trial_data.columns if col.startswith("idx")]

    # check if there are any time-varying fields left
    other_time_fields = [col for col in utils.get_time_varying_fields(trial_data, ref_field)
                         if (col not in spike_fields) and (col not in rate_fields)]

    if len(trial_data.bin_size.unique()) != 1:
        raise NotImplementedError("implementation assumes that every trial has the same bin_size")

    trial_data["bin_size"] = n_bins * trial_data["bin_size"]

    # adjust indices
    for col in idx_fields:
        trial_data[col] = [idx // n_bins for idx in trial_data[col]]


    # rebin time-varying fields
    def rebin_array(arr, red_fun):
        if arr.ndim == 1:
            arr = arr.reshape(-1, 1)

        T, N = arr.shape
        T = (T // n_bins) * n_bins # throw away last bins

        arr = arr[:T, :]
        arr = arr.reshape(int(T / n_bins), n_bins, N)

        return red_fun(arr, axis=1).squeeze()

    # start with spike fields
    for col in spike_fields:
        # if we think the column still holds spikes
        if np.all([utils.all_integer(arr) for arr in trial_data[col]]):
            f = np.sum
        # if they are not integers anymore, e.g. because they've been smoothed
        else:
            f = np.mean

        trial_data[col] = [rebin_array(arr, f) for arr in trial_data[col]]

    # rebin rate fields
    for col in rate_fields:
        trial_data[col] = [rebin_array(arr, np.mean) for arr in trial_data[col]]



    # hopefully all time-varying fields were caught but the user can also provide some
    if extra_time_fields is not None:
        if isinstance(extra_time_fields, str):
            extra_time_fields = [extra_time_fields]

        # remove duplicate field names
        other_time_fields = list(set(other_time_fields + extra_time_fields))

    # rebin the time-varying fields left
    for col in other_time_fields:
        trial_data[col] = [rebin_array(arr, np.mean) for arr in trial_data[col]]


    return trial_data


@utils.copy_td
def merge_signals(trial_data, signals, out_fieldname):
    """
    Merge two signals under a new name
    Parameters
    ----------
    trial_data : pd.DataFrame
        data in trial_data format
    signals : list of str
        name of the fields we want to merge
    out_fieldname : str
        name of the field in which to store the output
        
    Returns
    -------
    trial_data : pd.DataFrame
        copy of trial_data with out_fieldname added
    """
    if isinstance(signals, str):
        raise ValueError("signals should be a list of fields")
    if len(signals) == 1:
        raise ValueError(f"This function is for merging multiple signals. Only got {signals[0]}")

    trial_data[out_fieldname] = [np.column_stack(row) for row in trial_data[signals].values]
    
    return trial_data


@utils.copy_td
def add_norm(trial_data, signal):
    """
    Add the norm of the signal to the dataframe

    Parameters
    ----------
    trial_data : pd.DataFrame
        trial_data dataframe
    signal : str
        field to take the norm of

    Returns
    -------
    td : pd.DataFrame
        trial_data with '_norm' fields added
    """
    norm_field_name = signal + "_norm"

    trial_data[norm_field_name] = [np.linalg.norm(s, axis=1) for s in trial_data[signal]]
    
    return trial_data
    

<<<<<<< HEAD
=======
@utils.copy_td
def center_signal(trial_data, signals, train_trials=None):
    """
    Center signal by removing the mean across time


    Parameters
    ----------
    trial_data : pd.DataFrame
        data in trial_data format
    signals : str or list of str
        column to center
    train_trials : list of int
        indices of the trials to consider when calculating the mean

    Returns
    -------
    trial_data : pd.DataFrame
        data with the given field centered
    """
    if isinstance(signals, str):
        signals = [signals]

    for signal in signals:
        whole_signal = utils.concat_trials(trial_data, signal, train_trials)
        col_mean = np.mean(whole_signal, axis=0)

        trial_data[signal] = [s - col_mean for s in trial_data[signal]]

    return trial_data


@utils.copy_td
def z_score_signal(trial_data, signals, train_trials=None):
    """
    z-score signal by removing the mean across time
    and dividing by the standard deviation


    Parameters
    ----------
    trial_data : pd.DataFrame
        data in trial_data format
    signals : str or list of str
        column to z-score
    train_trials : list of int
        indices of the trials to consider when calculating the mean and std

    Returns
    -------
    trial_data : pd.DataFrame
        data with the given field z-scored
    """
    if isinstance(signals, str):
        signals = [signals]

    for signal in signals:
        whole_signal = utils.concat_trials(trial_data, signal, train_trials)
        col_mean = np.mean(whole_signal, axis=0)
        col_std = np.std(whole_signal, axis=0)

        trial_data[signal] = [(s - col_mean) / col_std for s in trial_data[signal]]

    return trial_data


@utils.copy_td
def sqrt_transform_signal(trial_data, signals, train_trials=None):
    """
    square-root transform signal

    Parameters
    ----------
    trial_data : pd.DataFrame
        data in trial_data format
    signals : str
        column to transform
    train_trials : list of int
        warning: not used, only here for consistency with other functions
        indices of the trials to consider when calculating the mean and std

    Returns
    -------
    trial_data : pd.DataFrame
        data with the given field transformed
    """
    if train_trials is not None:
        utils.warnings.warn("train_trials is not used in sqrt_transform")

    if isinstance(signals, str):
        signals = [signals]

    for signal in signals:
        for s in trial_data[signal]:
            if (s < 0).any():
                raise ValueError("signal cannot contain negative values when square-root transforming")

        trial_data[signal] = [np.sqrt(s) for s in trial_data[signal]]


    return trial_data


@utils.copy_td
def zero_normalize_signal(trial_data, signals, train_trials=None):
    """
    Zero-normalize signal to 0-1 by removing the minimum, then dividing by the range


    Parameters
    ----------
    trial_data : pd.DataFrame
        data in trial_data format
    signals : str
        column to normalize
    train_trials : list of int
        indices of the trials to consider when calculating the minimum and range

    Returns
    -------
    trial_data : pd.DataFrame
        data with the given field normalized
    """
    if isinstance(signals, str):
        signals = [signals]

    for signal in signals:
        whole_signal = utils.concat_trials(trial_data, signal, train_trials)
        col_min = np.min(whole_signal, axis=0)
        col_range = utils.get_range(whole_signal, axis=0)

        trial_data[signal] = [(s - col_min) / col_range for s in trial_data[signal]]

    return trial_data


@utils.copy_td
def center_normalize_signal(trial_data, signals, train_trials=None):
    """
    Center-normalize signal by removing the mean, then dividing by the range


    Parameters
    ----------
    trial_data : pd.DataFrame
        data in trial_data format
    signals : str
        column to normalize
    train_trials : list of int
        indices of the trials to consider when calculating the mean and range

    Returns
    -------
    trial_data : pd.DataFrame
        data with the given field normalized
    """
    if isinstance(signals, str):
        signals = [signals]

    for signal in signals:
        whole_signal = utils.concat_trials(trial_data, signal, train_trials)
        col_mean = np.mean(whole_signal, axis=0)
        col_range = utils.get_range(whole_signal, axis=0)

        trial_data[signal] = [(s - col_mean) / col_range for s in trial_data[signal]]

    return trial_data


@utils.copy_td
def soft_normalize_signal(trial_data, signals, train_trials=None, alpha=5):
    """
    Soft normalize signal a la Churchland papers

    Parameters
    ----------
    trial_data : pd.DataFrame
        data in trial_data format
    signals : str
        column to normalize
    train_trials : list of int
        indices of the trials to consider when calculating the range
    alpha : float, default 5
        normalization factor = firing rate range + alpha

    Returns
    -------
    trial_data : pd.DataFrame
        data with the given field soft-normalized
    """
    if isinstance(signals, str):
        signals = [signals]

    for signal in signals:
        whole_signal = utils.concat_trials(trial_data, signal, train_trials)

        norm_factor = utils.get_range(whole_signal) + alpha

        trial_data[signal] = [s / norm_factor for s in trial_data[signal]]

    return trial_data


@utils.copy_td
def transform_signal(trial_data, signals, transformations, train_trials=None, **kwargs):
    """
    Apply transformation(s) to signal


    Parameters
    ----------
    trial_data : pd.DataFrame
        data in trial_data format
    signals : str
        column to normalize
    transformations : str or list of str
        transformations to apply
        if it's a list of strings, the corresponding transformations are applied in the given order
        Currently implemented:  'center',
                                'center_normalize',
                                'zero_normalize',
                                'sqrt' or 'sqrt_transform',
                                'z-score' or 'z_score',
                                'zero_normalize',
                                'soft_normalize'
    train_trials : list of int
        indices of the trials to consider for setting up the transformations
    kwargs
        keyword arguments to pass to the transformation functions


    Returns
    -------
    trial_data : pd.DataFrame
        data with the given field transformed
    """
    method_dict = {"center" : center_signal,
                   "center_normalize" : center_normalize_signal,
                   "zero_normalize" : zero_normalize_signal,
                   "sqrt_transform" : sqrt_transform_signal,
                   "sqrt" : sqrt_transform_signal,
                   "z_score" : z_score_signal,
                   "z-score" : z_score_signal,
                   "zero_normalize" : zero_normalize_signal,
                   "soft_normalize" : soft_normalize_signal}

    if isinstance(transformations, str):
        transformations = [transformations]

    if isinstance(signals, str):
        signals = [signals]

    for signal in signals:
        for trans in transformations:
            trial_data = method_dict[trans](trial_data, signal, train_trials, **kwargs)

    return trial_data


def concat_TDs(frames, re_index=True):
    """
    Concatenate trial_data structures.
    Supports if structs don't have the same fields, missing values are filled with nan.
    
    Parameters
    ----------
    frames: sequence of trial_data structs 
        ex: frames=[td1, td2, td3]
    re_index: bool, optional, default True
        Sets the index of the struct from 0 to n-1 (n is total number of trials).
        If False, the index from each original frame is maintained (careful: might lead to repeated indices). 

    Returns
    -------
    Returns the concatenated dataframe. 
        trial_data_total = df1 + df2 +...
    """
    if re_index:
        return pd.concat(frames, ignore_index=True)
    else:
        return pd.concat(frames)

      
@utils.copy_td
def rename_fields(trial_data, fields):
    """
    Rename field inside trial data
    
    Parameters
    ----------
    trial_data: pd.DataFrame
        trial_data dataframe
    fields: dict
        dictionary where keys are fields to change and the keys are the new names 
        ex: fields = {'old_name1':'new_name1', 'old_name2':'new_name2'}
        
    Returns
    ----------
    trial_data: pd.DataFrame
        data with fields renamed
    """
    
    for f in fields.keys():
        if (f not in trial_data): 
            raise ValueError(f"{f} field does not exist in trial data")
            
    return trial_data.rename(columns=fields)


@utils.copy_td
def copy_fields(trial_data, fields):
    """
    Copy and rename inside trial data
    
    Parameters
    ----------
    trial_data: pd.DataFrame
        trial_data dataframe
    fields: dict
        dictionary where keys are fields to copy and the keys are the new names 
        ex: fields = {'old_name1':'new_name1', 'old_name2':'new_name2'}
        
    Returns
    ----------
    trial_data: pd.DataFrame
        data with the copied fields with the new name
    """
    #Check if all fields exist
    for f in fields.keys():
        if (f not in trial_data): 
            raise ValueError(f"{f} field does not exist in trial data")
            
    for f in fields.keys():
        trial_data[fields[f]] = trial_data[f]
    
    return trial_data


>>>>>>> 60d09b2b
def trial_average(trial_data, condition, ref_field=None):
    """
    Trial-average signals, optionally after grouping trials by some conditions

    Parameters
    ----------
    trial_data : pd.DataFrame
        data in trial_data format
    condition : str, array-like trial_data.index, function, or None
        if None, there's no grouping
        if str, group trials by this field
        if array-like, condition is a value that is assigned to each trial (e.g. df.target_id < 4),
        and trials are grouped based on these values
        if function, it should take a trial and return a value. the trials will be grouped based on these values
    ref_field : str (optional)
        time-varying field to use for identifying the rest
        if not given, the first field that ends with "spikes" or "rates" is used

    Returns
    -------
    pd.DataFrame with the fields averaged and the trial_id column dropped
    """
    time_fields = utils.get_time_varying_fields(trial_data, ref_field)
    for col in time_fields:
        assert len(set([arr.shape for arr in trial_data[col]])) == 1, f"Trials should have the same time coordinates."

    if condition is None:
        av_df = trial_data.mean()

        # calculate the mean of array fields one by one
        for col in utils.get_array_fields(trial_data):
            av_df[col] = trial_data[col].mean()

        # keep string fields if they are the same on every trial
        for col in utils.get_string_fields(trial_data):
            if trial_data[col].unique().size == 1:
                av_df[col] = trial_data[col].iloc[0]

        return av_df

    if callable(condition):
        groups = [condition(trial) for (i, trial) in trial_data.iterrows()]
    else:
        groups = condition

    # group by the condition and call trial_average without a condition on the sub-dataframes
    return (pd.DataFrame.from_dict({a : trial_average(b, None) for (a, b) in trial_data.groupby(groups)},
                                   orient="index")
                        .drop("trial_id", axis="columns"))


@utils.copy_td
def subtract_cross_condition_mean(trial_data, cond_idx=None, ref_field=None):
    """
    Find mean across all trials for each time point and subtract it from each trial.
    
    Parameters
    ----------
    trial_data : pd.DataFrame
        data in trial_data format
    cond_idx : array-like
        indices of trials to use for mean
    ref_field : str (optional)
        time-varying field to use for identifying the rest
        if not given, the first field that ends with "spikes" or "rates" is used

    Returns
    -------
    trial_data with mean subtracted
    """
    if cond_idx is None:
        cond_idx = trial_data.index

    time_fields = utils.get_time_varying_fields(trial_data, ref_field)
    for col in time_fields:
        assert len(set([arr.shape for arr in trial_data[col]])) == 1, f"Trials should have the same time coordinates in order to average."

    for col in time_fields:
        mean_act = np.mean(trial_data.loc[cond_idx, col], axis=0)
        trial_data[col] = [arr - mean_act for arr in trial_data[col]]
    return trial_data
        

@utils.copy_td
def select_trials(trial_data, query, reset_index=True):
    """
    Select trials based on some criteria

    Parameters
    ----------
    trial_data : pd.DataFrame
        data in trial_data format
    query : str, function, array-like
        if array-like, the dataframe is indexed with this
            can be either a list of indices or a mask
        if str, it should express a condition
            it is passed to trial_data.query
        if function/callable, it should take a trial as argument
            and return True for trials you want to keep
    reset_index : bool, optional, default True
        whether to reset the dataframe index to [0,1,2,...]
        or keep the original indices of the kept trials

    Returns
    -------
    trial_data with only the selected trials

    Examples
    --------
    succ_td = select_trials(td, "result == 'R'")

    succ_mask = (td.result == 'R')
    succ_td = select_trials(td, succ_mask)

    train_idx = np.arange(10)
    train_trials = select_trials(td, train_idx)

    right_trials = select_trials(td, lambda trial: np.cos(trial.target_direction) > np.finfo(float).eps)
    """
    if isinstance(query, str):
        trials_to_keep = trial_data.query(query).index
    elif callable(query):
        trials_to_keep = [query(trial) for (i, trial) in trial_data.iterrows()]
    else:
        trials_to_keep = query

    if reset_index:
        return trial_data.loc[trials_to_keep, :].reset_index(drop=True)
    else:
        return trial_data.loc[trials_to_keep, :]


def keep_common_trials(df_a, df_b, join_field='trial_id'):
    """
    Keep only trials with ID that are found in both data sets
    
    Parameters
    ----------s
    df_a : pd.DataFrame
        first data set in trial data format
    df_b : pd.DataFrame
        second data set in trial data format
    join_field : str, optional, default trial_id
        field based on which trials are matched to each other
        
    Returns
    -------
    (subset_a, subset_b) : tuple of dataframes
    """
    common_ids = np.intersect1d(df_a[join_field].values, df_b[join_field].values)
    subset_a = select_trials(df_a, lambda trial: trial[join_field] in common_ids)
    subset_b = select_trials(df_b, lambda trial: trial[join_field] in common_ids)
    
    return subset_a, subset_b
<|MERGE_RESOLUTION|>--- conflicted
+++ resolved
@@ -1,9 +1,5 @@
 import numpy as np
 import pandas as pd
-<<<<<<< HEAD
-=======
-from scipy.stats import norm
->>>>>>> 60d09b2b
 
 from . import utils
 import warnings
@@ -191,348 +187,7 @@
     
     return trial_data
     
-
-<<<<<<< HEAD
-=======
-@utils.copy_td
-def center_signal(trial_data, signals, train_trials=None):
-    """
-    Center signal by removing the mean across time
-
-
-    Parameters
-    ----------
-    trial_data : pd.DataFrame
-        data in trial_data format
-    signals : str or list of str
-        column to center
-    train_trials : list of int
-        indices of the trials to consider when calculating the mean
-
-    Returns
-    -------
-    trial_data : pd.DataFrame
-        data with the given field centered
-    """
-    if isinstance(signals, str):
-        signals = [signals]
-
-    for signal in signals:
-        whole_signal = utils.concat_trials(trial_data, signal, train_trials)
-        col_mean = np.mean(whole_signal, axis=0)
-
-        trial_data[signal] = [s - col_mean for s in trial_data[signal]]
-
-    return trial_data
-
-
-@utils.copy_td
-def z_score_signal(trial_data, signals, train_trials=None):
-    """
-    z-score signal by removing the mean across time
-    and dividing by the standard deviation
-
-
-    Parameters
-    ----------
-    trial_data : pd.DataFrame
-        data in trial_data format
-    signals : str or list of str
-        column to z-score
-    train_trials : list of int
-        indices of the trials to consider when calculating the mean and std
-
-    Returns
-    -------
-    trial_data : pd.DataFrame
-        data with the given field z-scored
-    """
-    if isinstance(signals, str):
-        signals = [signals]
-
-    for signal in signals:
-        whole_signal = utils.concat_trials(trial_data, signal, train_trials)
-        col_mean = np.mean(whole_signal, axis=0)
-        col_std = np.std(whole_signal, axis=0)
-
-        trial_data[signal] = [(s - col_mean) / col_std for s in trial_data[signal]]
-
-    return trial_data
-
-
-@utils.copy_td
-def sqrt_transform_signal(trial_data, signals, train_trials=None):
-    """
-    square-root transform signal
-
-    Parameters
-    ----------
-    trial_data : pd.DataFrame
-        data in trial_data format
-    signals : str
-        column to transform
-    train_trials : list of int
-        warning: not used, only here for consistency with other functions
-        indices of the trials to consider when calculating the mean and std
-
-    Returns
-    -------
-    trial_data : pd.DataFrame
-        data with the given field transformed
-    """
-    if train_trials is not None:
-        utils.warnings.warn("train_trials is not used in sqrt_transform")
-
-    if isinstance(signals, str):
-        signals = [signals]
-
-    for signal in signals:
-        for s in trial_data[signal]:
-            if (s < 0).any():
-                raise ValueError("signal cannot contain negative values when square-root transforming")
-
-        trial_data[signal] = [np.sqrt(s) for s in trial_data[signal]]
-
-
-    return trial_data
-
-
-@utils.copy_td
-def zero_normalize_signal(trial_data, signals, train_trials=None):
-    """
-    Zero-normalize signal to 0-1 by removing the minimum, then dividing by the range
-
-
-    Parameters
-    ----------
-    trial_data : pd.DataFrame
-        data in trial_data format
-    signals : str
-        column to normalize
-    train_trials : list of int
-        indices of the trials to consider when calculating the minimum and range
-
-    Returns
-    -------
-    trial_data : pd.DataFrame
-        data with the given field normalized
-    """
-    if isinstance(signals, str):
-        signals = [signals]
-
-    for signal in signals:
-        whole_signal = utils.concat_trials(trial_data, signal, train_trials)
-        col_min = np.min(whole_signal, axis=0)
-        col_range = utils.get_range(whole_signal, axis=0)
-
-        trial_data[signal] = [(s - col_min) / col_range for s in trial_data[signal]]
-
-    return trial_data
-
-
-@utils.copy_td
-def center_normalize_signal(trial_data, signals, train_trials=None):
-    """
-    Center-normalize signal by removing the mean, then dividing by the range
-
-
-    Parameters
-    ----------
-    trial_data : pd.DataFrame
-        data in trial_data format
-    signals : str
-        column to normalize
-    train_trials : list of int
-        indices of the trials to consider when calculating the mean and range
-
-    Returns
-    -------
-    trial_data : pd.DataFrame
-        data with the given field normalized
-    """
-    if isinstance(signals, str):
-        signals = [signals]
-
-    for signal in signals:
-        whole_signal = utils.concat_trials(trial_data, signal, train_trials)
-        col_mean = np.mean(whole_signal, axis=0)
-        col_range = utils.get_range(whole_signal, axis=0)
-
-        trial_data[signal] = [(s - col_mean) / col_range for s in trial_data[signal]]
-
-    return trial_data
-
-
-@utils.copy_td
-def soft_normalize_signal(trial_data, signals, train_trials=None, alpha=5):
-    """
-    Soft normalize signal a la Churchland papers
-
-    Parameters
-    ----------
-    trial_data : pd.DataFrame
-        data in trial_data format
-    signals : str
-        column to normalize
-    train_trials : list of int
-        indices of the trials to consider when calculating the range
-    alpha : float, default 5
-        normalization factor = firing rate range + alpha
-
-    Returns
-    -------
-    trial_data : pd.DataFrame
-        data with the given field soft-normalized
-    """
-    if isinstance(signals, str):
-        signals = [signals]
-
-    for signal in signals:
-        whole_signal = utils.concat_trials(trial_data, signal, train_trials)
-
-        norm_factor = utils.get_range(whole_signal) + alpha
-
-        trial_data[signal] = [s / norm_factor for s in trial_data[signal]]
-
-    return trial_data
-
-
-@utils.copy_td
-def transform_signal(trial_data, signals, transformations, train_trials=None, **kwargs):
-    """
-    Apply transformation(s) to signal
-
-
-    Parameters
-    ----------
-    trial_data : pd.DataFrame
-        data in trial_data format
-    signals : str
-        column to normalize
-    transformations : str or list of str
-        transformations to apply
-        if it's a list of strings, the corresponding transformations are applied in the given order
-        Currently implemented:  'center',
-                                'center_normalize',
-                                'zero_normalize',
-                                'sqrt' or 'sqrt_transform',
-                                'z-score' or 'z_score',
-                                'zero_normalize',
-                                'soft_normalize'
-    train_trials : list of int
-        indices of the trials to consider for setting up the transformations
-    kwargs
-        keyword arguments to pass to the transformation functions
-
-
-    Returns
-    -------
-    trial_data : pd.DataFrame
-        data with the given field transformed
-    """
-    method_dict = {"center" : center_signal,
-                   "center_normalize" : center_normalize_signal,
-                   "zero_normalize" : zero_normalize_signal,
-                   "sqrt_transform" : sqrt_transform_signal,
-                   "sqrt" : sqrt_transform_signal,
-                   "z_score" : z_score_signal,
-                   "z-score" : z_score_signal,
-                   "zero_normalize" : zero_normalize_signal,
-                   "soft_normalize" : soft_normalize_signal}
-
-    if isinstance(transformations, str):
-        transformations = [transformations]
-
-    if isinstance(signals, str):
-        signals = [signals]
-
-    for signal in signals:
-        for trans in transformations:
-            trial_data = method_dict[trans](trial_data, signal, train_trials, **kwargs)
-
-    return trial_data
-
-
-def concat_TDs(frames, re_index=True):
-    """
-    Concatenate trial_data structures.
-    Supports if structs don't have the same fields, missing values are filled with nan.
-    
-    Parameters
-    ----------
-    frames: sequence of trial_data structs 
-        ex: frames=[td1, td2, td3]
-    re_index: bool, optional, default True
-        Sets the index of the struct from 0 to n-1 (n is total number of trials).
-        If False, the index from each original frame is maintained (careful: might lead to repeated indices). 
-
-    Returns
-    -------
-    Returns the concatenated dataframe. 
-        trial_data_total = df1 + df2 +...
-    """
-    if re_index:
-        return pd.concat(frames, ignore_index=True)
-    else:
-        return pd.concat(frames)
-
-      
-@utils.copy_td
-def rename_fields(trial_data, fields):
-    """
-    Rename field inside trial data
-    
-    Parameters
-    ----------
-    trial_data: pd.DataFrame
-        trial_data dataframe
-    fields: dict
-        dictionary where keys are fields to change and the keys are the new names 
-        ex: fields = {'old_name1':'new_name1', 'old_name2':'new_name2'}
-        
-    Returns
-    ----------
-    trial_data: pd.DataFrame
-        data with fields renamed
-    """
-    
-    for f in fields.keys():
-        if (f not in trial_data): 
-            raise ValueError(f"{f} field does not exist in trial data")
-            
-    return trial_data.rename(columns=fields)
-
-
-@utils.copy_td
-def copy_fields(trial_data, fields):
-    """
-    Copy and rename inside trial data
-    
-    Parameters
-    ----------
-    trial_data: pd.DataFrame
-        trial_data dataframe
-    fields: dict
-        dictionary where keys are fields to copy and the keys are the new names 
-        ex: fields = {'old_name1':'new_name1', 'old_name2':'new_name2'}
-        
-    Returns
-    ----------
-    trial_data: pd.DataFrame
-        data with the copied fields with the new name
-    """
-    #Check if all fields exist
-    for f in fields.keys():
-        if (f not in trial_data): 
-            raise ValueError(f"{f} field does not exist in trial data")
-            
-    for f in fields.keys():
-        trial_data[fields[f]] = trial_data[f]
-    
-    return trial_data
-
-
->>>>>>> 60d09b2b
+    
 def trial_average(trial_data, condition, ref_field=None):
     """
     Trial-average signals, optionally after grouping trials by some conditions
