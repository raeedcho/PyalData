--- conflicted
+++ resolved
@@ -1033,9 +1033,5 @@
 
     trial_data[unit_guide] = [arr[mask, :] for arr in trial_data[unit_guide]]
 
-<<<<<<< HEAD
-    return trial_data
-=======
-
-    return trial_data
->>>>>>> 9ea350f2
+
+    return trial_data